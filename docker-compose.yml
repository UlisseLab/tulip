--- conflicted
+++ resolved
@@ -59,11 +59,9 @@
       TULIP_MONGO: ${TULIP_MONGO}
       FLAG_REGEX: ${FLAG_REGEX}
       PCAP_OVER_IP: ${PCAP_OVER_IP}
-<<<<<<< HEAD
     extra_hosts:
       - "host.docker.internal:host-gateway"
-=======
->>>>>>> 094b41c7
+
 
   enricher:
     build:
