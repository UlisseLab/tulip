<!DOCTYPE html>
<html lang="en">
  <head>
    <meta charset="UTF-8" />
    <link rel="icon" type="image/x-icon" href="/favicon.ico" />
    <meta name="viewport" content="width=device-width, initial-scale=1.0" />
    <title>Tulip</title>
  </head>

<<<<<<< HEAD
  <body>
    <div id="root"></div>
    <script type="module" src="/src/main.tsx"></script>
  </body>
=======
<head>
  <meta charset="UTF-8" />
  <link rel="icon" type="image/x-icon" href="/src/favicon.ico" />
  <meta name="viewport" content="width=device-width, initial-scale=1.0" />
  <title>Tulip 🌷</title>
</head>

<body>
  <div id="root"></div>
  <script type="module" src="/src/main.tsx"></script>
</body>

>>>>>>> b2c4505b
</html><|MERGE_RESOLUTION|>--- conflicted
+++ resolved
@@ -6,24 +6,8 @@
     <meta name="viewport" content="width=device-width, initial-scale=1.0" />
     <title>Tulip</title>
   </head>
-
-<<<<<<< HEAD
   <body>
     <div id="root"></div>
     <script type="module" src="/src/main.tsx"></script>
   </body>
-=======
-<head>
-  <meta charset="UTF-8" />
-  <link rel="icon" type="image/x-icon" href="/src/favicon.ico" />
-  <meta name="viewport" content="width=device-width, initial-scale=1.0" />
-  <title>Tulip 🌷</title>
-</head>
-
-<body>
-  <div id="root"></div>
-  <script type="module" src="/src/main.tsx"></script>
-</body>
-
->>>>>>> b2c4505b
 </html>