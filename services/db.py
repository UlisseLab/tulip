--- conflicted
+++ resolved
@@ -29,12 +29,7 @@
 from pymongo.errors import ServerSelectionTimeoutError
 import sys
 import pprint
-<<<<<<< HEAD
-from configurations import mongo_server
-import gridfs
-=======
 from configurations import mongo_server, services
->>>>>>> 41899c7a
 
 
 class DB:
@@ -44,7 +39,6 @@
                 mongo_server, serverSelectionTimeoutMS=200, unicode_decode_error_handler='ignore')
             self.client.server_info()
             self.db = self.client.pcap
-            self.fs = gridfs.GridFS(self.db)
             self.pcap_coll = self.db.pcap
             self.file_coll = self.db.filesImported
             self.signature_coll = self.db.signatures
@@ -103,13 +97,6 @@
         
         return ret
 
-    def getRawFile(self, raw_id):
-        print("raw id was", raw_id)
-        res = self.fs.get(ObjectId(raw_id))
-        if res:
-            return res.read()
-        return None
-
     def setStar(self, flow_id, star):
         if star:
             self.pcap_coll.find_one_and_update({"_id": ObjectId(flow_id)}, {
