--- conflicted
+++ resolved
@@ -28,29 +28,8 @@
 traffic_dir = Path(os.getenv("TULIP_TRAFFIC_DIR", "/traffic"))
 mongo_host = os.getenv("TULIP_MONGO", "0.0.0.0:27017")
 mongo_server = f'mongodb://{mongo_host}/'
-<<<<<<< HEAD
 vm_ip = "10.10.20.1"  # todo put regex
 
 services = [{"ip": vm_ip, "port": -1, "name": "unknown"},
             {"ip": vm_ip, "port": 10011, "name": "binary"},
             {"ip": vm_ip, "port": 10021, "name": "web"}]
-=======
-vm_ip = "10.60.4.1"  # todo put regex
-
-services = [{"ip": vm_ip, "port": 5000, "name": "Trademark-500"},
-            {"ip": vm_ip, "port": 1337, "name": "RPN-1337"},
-            {"ip": vm_ip, "port": 3003, "name": "closedsea-3003"},
-            {"ip": vm_ip, "port": 3004, "name": "closedseaMinter-3004"},
-            {"ip": vm_ip, "port": 1234, "name": "CyberUniAuth-1234"},
-            {"ip": vm_ip, "port": 1235, "name": "ExamNotes-1235"},
-            {"ip": vm_ip, "port": 1236, "name": "EncryptedNotes-1236"},
-            {"ip": vm_ip, "port": 1237, "name": "ExamPortal-1237"},
-]
-
-
-def containsFlag(text):
-    # todo implementare logica contains
-    regex_flag = os.getenv("REACT_APP_FLAG_REGEX", r'[A-Z0-9]{31}=')
-    match = re.match(regex_flag, text)
-    return match
->>>>>>> 24917a9a
