--- conflicted
+++ resolved
@@ -300,10 +300,7 @@
 		return
 	}
 
-<<<<<<< HEAD
 	s.ProcessPcapHandle(reader, fname)
-=======
-	s.ProcessPcapHandle(handle, fname)
 }
 
 // contains returns true if substr is in s
@@ -317,5 +314,4 @@
 		return mongoDB.GetFlagIds()
 	}
 	return nil, fmt.Errorf("database does not support GetRecentFlagIds")
->>>>>>> 81f1240c
 }